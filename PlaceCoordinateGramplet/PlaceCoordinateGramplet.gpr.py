#
# Gramps - a GTK+/GNOME based genealogy program
#
# Copyright (C) 2020 Christian Schulze
#
# This program is free software; you can redistribute it and/or modify
# it under the terms of the GNU General Public License as published by
# the Free Software Foundation; either version 2 of the License, or
# (at your option) any later version.
#
# This program is distributed in the hope that it will be useful,
# but WITHOUT ANY WARRANTY; without even the implied warranty of
# MERCHANTABILITY or FITNESS FOR A PARTICULAR PURPOSE.  See the
# GNU General Public License for more details.
#
# You should have received a copy of the GNU General Public License
# along with this program; if not, write to the Free Software
# Foundation, Inc., 59 Temple Place, Suite 330, Boston, MA  02111-1307  USA
#

#------------------------------------------------------------------------
#
# Geography view
#
#------------------------------------------------------------------------

from gi import Repository
from gramps.gen.const import USER_PLUGINS
from gramps.gen.config import logging
from gramps.gen.config import config
<<<<<<< HEAD
=======
from gramps.gen.plug.utils import Zipfile
>>>>>>> 8b430039
inifile = config.register_manager("placecoordinategramplet_warn")
inifile.load()
sects = inifile.get_sections()

#-------------------------------------------------------------------------
#
# set up logging
#
#-------------------------------------------------------------------------
import logging
_LOG = logging.getLogger("PlaceCoordinateGeography View")


import os
import sys
import importlib


<<<<<<< HEAD
spec = importlib.util.spec_from_file_location(
    'ModuleProvider',
    os.path.join(
        USER_PLUGINS,
        'PlaceCoordinateGramplet',
        'ModuleProvider.py')
    )
module = importlib.util.module_from_spec(spec)
sys.modules[spec.name] = module
spec.loader.exec_module(module)
ModuleProvider = module.ModuleProvider
=======
##########################################
# Zipfile_bugfix and ModuleProvider cannot be moved to another file,
# because the gpr is evaluated with exec before writing the files
# when installing the addons.


class Zipfile_bugfix(Zipfile):
    """
    Zipfile workaround. This class doesn't work with zip files in the recent release.
    pr-1068: replace file() -> open()
    """
    def extractall(self, path, members=None):
        """
        Extract all of the files in the zip into path.
        """
        import os
        names = self.zip_obj.namelist()
        for name in self.get_paths(names):
            fullname = os.path.join(path, name)
            if not os.path.exists(fullname):
                os.mkdir(fullname)
        for name in self.get_files(names):
            fullname = os.path.join(path, name)
            outfile = open(fullname, 'wb') # !!!!!
            outfile.write(self.zip_obj.read(name))
            outfile.close()


class ModuleProvider:
    """
    ModuleProvider
    ==============

    This class is used to load modules, and if necessary download them first.
    """
    def __init__(self, plugin_name, uistate):
        """
        Args:
            plugin_name (str): name of the plugin where this class is used
            uistate (): uistate for dialog
        """
        self.plugin_name = plugin_name
        self.uistate = uistate

    def check_for(self, module_name, module_version):
        """
        Check if a module is available.

        Args:
            module_name (str): module name
            module_version (str): module version

        Returns:
            Module: loaded module or None
        """
        import importlib
        import sys
        import os
        from gramps.gen.const import USER_PLUGINS
        try:
            module = importlib.import_module(module_name)
            if hasattr(module, '__version__'):
                if module.__version__ != module_version:
                    raise ModuleNotFoundError()
        except ModuleNotFoundError:
            pass
        else:
            return module

        try:
            filename = os.path.join(
                USER_PLUGINS,
                self.plugin_name,
                module_name + '-' + module_version,
                module_name,
                '__init__.py')
            if os.path.isfile(filename):
                spec = importlib.util.spec_from_file_location(module_name, filename)
                module = importlib.util.module_from_spec(spec)
                sys.modules[spec.name] = module
                spec.loader.exec_module(module)
            else:
                raise FileNotFoundError(filename)
        except ModuleNotFoundError:
            pass
        except FileNotFoundError as e:
            pass
        else:
            return module
        return None

    def request(self, module_name, module_version, source_link):
        """
        Request a module. Either it is available, or it will be downloaded and loaded.

        Args:
            module_name (str): module name
            module_version (str): module version
            source_link (str): http address of the wheel

        Returns:
            Module: the loaded module
        """
        import os
        import logging
        from gramps.gen.const import USER_PLUGINS
        module = self.check_for(module_name, module_version)
        if module:
            return module

        message = _("Failed to load the required module {module_name} version {module_version}.").format(**locals())
        logging.warning(self.plugin_name + ': ' + message)
        if self.uistate:
            from gramps.gui.dialog import QuestionDialog3
            ok_no_cancel = QuestionDialog3(
                _(self.plugin_name + ' Plugin'),
                _(message),
                _("Don't ask me again"),
                _("Download module"),
                parent=self.uistate.window)
            prompt = ok_no_cancel.run()
            if prompt == True:
                # dont ask me again
                inifile.register(self.plugin_name.lower()+'_warn.missingmodules', "")
                inifile.set(self.plugin_name.lower()+'_warn.missingmodules', "False")
                inifile.save()
                logging.warning(self.plugin_name + ': ' + _('The user chose to deactivate further warnings.'))
                return None
            elif prompt == -1:
                #cancel
                logging.info(self.plugin_name + ': ' + _('The user chose to ignore the warning once.'))
                return None
            elif prompt == False:
                logging.info(self.plugin_name + ': ' + _('The user chose to install the module.'))
                output_path = os.path.join(USER_PLUGINS, self.plugin_name)
                self.load_addon_file(source_link, output_path=output_path, callback=print)
                module = self.check_for(module_name, module_version)
                return module
        return None

    def load_addon_file(self, path, output_path, callback=None):
        """
        Load an module from a particular path (from URL or file system) and extract to output_path.
        """
        from urllib.request import urlopen
        from gramps.gen.plug.utils import urlopen_maybe_no_check_cert
        from io import StringIO, BytesIO
        global Zipfile_bugfix, inifile
        import tarfile
        import os

        download_with_curl = os.name != 'nt'

        if download_with_curl:
            output_filepath = os.path.join(output_path, os.path.basename(path))
            import subprocess
            try:
                exitCode = subprocess.Popen(
                    ['curl', '-L', path, '--output', output_filepath]).wait()
                if exitCode != 0:
                    raise RuntimeError("curl call failed")
            except Exception:
                if callback:
                    callback(_("Unable to open '%s' with curl") % path)
                return False
            path = output_filepath
        if not download_with_curl and (
            path.startswith("http://") or
            path.startswith("https://") or
            path.startswith("ftp://")):
            try:
                fp = urlopen_maybe_no_check_cert(path)
            except RuntimeWarning:
                if callback:
                    callback(_("Unable to open '%s'") % path)
                return False
        else:
            try:
                fp = open(path,'rb')
            except RuntimeWarning:
                if callback:
                    callback(_("Unable to open '%s'") % path)
                if download_with_curl:
                    os.remove(path)
                return False
        try:
            content = fp.read()
            buffer = BytesIO(content)
        except RuntimeWarning:
            if callback:
                callback(_("Error in reading '%s'") % path)
            if download_with_curl:
                os.remove(path)
            return False
        fp.close()
        if download_with_curl:
            os.remove(path)
        # file_obj is either Zipfile or TarFile
        if path.endswith(".zip") or path.endswith(".ZIP"):
            file_obj = Zipfile_bugfix(buffer)
        elif path.endswith(".tar.gz") or path.endswith(".tgz"):
            try:
                file_obj = tarfile.open(None, fileobj=buffer)
            except RuntimeWarning:
                if callback:
                    callback(_("Error: cannot open '%s'") % path)
                return False
        else:
            if callback:
                callback(_("Error: unknown file type: '%s'") % path)
            return False

        try:
            file_obj.extractall(output_path)
        except OSError:
            if callback:
                callback("OSError installing '%s', skipped!" % path)
            file_obj.close()
            return False
        file_obj.close()

        return True

    def cleanup_old_versions(self):
        raise NotImplementedError()

#
##########################################

>>>>>>> 8b430039


try:
    if 'placecoordinategramplet_warn' not in sects or not inifile.get('placecoordinategramplet_warn.missingmodules') != 'False':
        _uistate = locals().get('uistate')
    else:
        _uistate = None
    mp=ModuleProvider('PlaceCoordinateGramplet', _uistate)
    geopy = mp.request(
        'geopy',
        '2.0.0',
        'https://pypi.python.org/packages/source/g/geopy/geopy-2.0.0.tar.gz'
    )

    # use additional icons:
    # fname = os.path.join(USER_PLUGINS, 'PlaceCoordinateGramplet')
    # icons = Gtk.IconTheme().get_default()
    # icons.append_search_path(fname)
    some_import_error = geopy is None

except Exception as e:
    some_import_error = True
    import_error_message = traceback.format_exc()
    logging.log(logging.ERROR, 'Failed to load PlaceCoordinateGramplet plugin.\n' + import_error_message)

if locals().get('uistate') is None or not some_import_error:
    # Right after the download the plugin is loaded without uistate
    # If the gui is available, then the error message is shown anyway
    # so here we can import to avoid additional messages.

    # Attempting to import OsmGpsMap gives an error dialog if OsmGpsMap is not
    # available so test first and log just a warning to the console instead.
    # Load the view only if osmgpsmap library is present.
    register(VIEW,
            id='geoIDplaceCoordinateGramplet',
            name=_("Place Coordinate Gramplet view"),
            description=_("View for the place coordinate gramplet."),
<<<<<<< HEAD
            version = '1.1.4',
=======
            version = '1.1.6',
>>>>>>> 8b430039
            gramps_target_version="5.1",
            status=STABLE,
            fname='PlaceCoordinateGeoView.py',
            authors=["Christian Schulze"],
            authors_email=["c.w.schulze@gmail.com"],
            category=("Geography", _("Geography")),
            viewclass='PlaceCoordinateGeoView',
            #order = START,
            stock_icon='geo-place-add',
            )

    register(GRAMPLET,
            id="Place Coordinates",
            name=_("Place Coordinates"),
            description=_(
                "Gramplet that simplifies setting the coordinates of a place"),
<<<<<<< HEAD
            version = '1.1.4',
=======
            version = '1.1.6',
>>>>>>> 8b430039
            gramps_target_version="5.1",
            status=STABLE,
            fname="PlaceCoordinateGramplet.py",
            height=280,
            gramplet='PlaceCoordinateGramplet',
            authors=["Christian Schulze"],
            authors_email=["c.w.schulze@gmail.com"],
            gramplet_title=_("Place Coordinates"),
            navtypes=["Place"],
            )


if not some_import_error:
    inifile.register('placecoordinate_warn.missingmodules', "")
    inifile.set('placecoordinate_warn.missingmodules', "True")
    inifile.save()<|MERGE_RESOLUTION|>--- conflicted
+++ resolved
@@ -28,10 +28,7 @@
 from gramps.gen.const import USER_PLUGINS
 from gramps.gen.config import logging
 from gramps.gen.config import config
-<<<<<<< HEAD
-=======
 from gramps.gen.plug.utils import Zipfile
->>>>>>> 8b430039
 inifile = config.register_manager("placecoordinategramplet_warn")
 inifile.load()
 sects = inifile.get_sections()
@@ -50,19 +47,6 @@
 import importlib
 
 
-<<<<<<< HEAD
-spec = importlib.util.spec_from_file_location(
-    'ModuleProvider',
-    os.path.join(
-        USER_PLUGINS,
-        'PlaceCoordinateGramplet',
-        'ModuleProvider.py')
-    )
-module = importlib.util.module_from_spec(spec)
-sys.modules[spec.name] = module
-spec.loader.exec_module(module)
-ModuleProvider = module.ModuleProvider
-=======
 ##########################################
 # Zipfile_bugfix and ModuleProvider cannot be moved to another file,
 # because the gpr is evaluated with exec before writing the files
@@ -292,7 +276,6 @@
 #
 ##########################################
 
->>>>>>> 8b430039
 
 
 try:
@@ -330,11 +313,7 @@
             id='geoIDplaceCoordinateGramplet',
             name=_("Place Coordinate Gramplet view"),
             description=_("View for the place coordinate gramplet."),
-<<<<<<< HEAD
-            version = '1.1.4',
-=======
             version = '1.1.6',
->>>>>>> 8b430039
             gramps_target_version="5.1",
             status=STABLE,
             fname='PlaceCoordinateGeoView.py',
@@ -351,11 +330,7 @@
             name=_("Place Coordinates"),
             description=_(
                 "Gramplet that simplifies setting the coordinates of a place"),
-<<<<<<< HEAD
-            version = '1.1.4',
-=======
             version = '1.1.6',
->>>>>>> 8b430039
             gramps_target_version="5.1",
             status=STABLE,
             fname="PlaceCoordinateGramplet.py",
