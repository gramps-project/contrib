# Gramps - a GTK+/GNOME based genealogy program
#
# Copyright (C) 2010       Jakim Friant
#
# This program is free software; you can redistribute it and/or modify
# it under the terms of the GNU General Public License as published by
# the Free Software Foundation; either version 2 of the License, or
# (at your option) any later version.
#
# This program is distributed in the hope that it will be useful,
# but WITHOUT ANY WARRANTY; without even the implied warranty of
# MERCHANTABILITY or FITNESS FOR A PARTICULAR PURPOSE.  See the
# GNU General Public License for more details.
#
# You should have received a copy of the GNU General Public License
# along with this program; if not, write to the Free Software
# Foundation, Inc., 59 Temple Place, Suite 330, Boston, MA  02111-1307  USA

# $Id$

#------------------------------------------------------------------------
#
# Python modules
#
#------------------------------------------------------------------------
from bisect import bisect

#------------------------------------------------------------------------
#
# GRAMPS modules
#
#------------------------------------------------------------------------
from gramps.gen.plug import Gramplet
from gramps.gen.const import GRAMPS_LOCALE as glocale
from gramps.gen.datehandler import format_time
try:
    _trans = glocale.get_addon_translator(__file__)
except ValueError:
    _trans = glocale.translation
_ = _trans.gettext

#------------------------------------------------------------------------
#
# Constants
#
#------------------------------------------------------------------------
_YIELD_INTERVAL = 100


class LastChangeGramplet(Gramplet):
    """ Scans for the last 10 changes among people and shows them """

    def init(self):
        """ Set up the GUI """
        self.set_tooltip(_("Double-click name for details"))
        self.set_text(_("No Family Tree loaded."))

    def main(self):
        """Search the database for the last person records changed."""
        self.set_text(_("Processing...") + "\n")
        counter = 0
        the_list = []  # sorted list of people with change times, newest first
        for handle in self.dbstate.db.iter_person_handles():
            change = -self.dbstate.db.get_raw_person_data(handle)[17]
            bsindex = bisect(KeyWrapper(the_list, key=lambda c: c[1]),
                             change)
            the_list.insert(bsindex, (handle, change))
            if len(the_list) > 10:  # only need 10 entries, so remove oldest
                the_list.pop(10)
            if counter % _YIELD_INTERVAL:  # let rest of GUI run
                yield True
            counter += 1
        yield True

        self.clear_text()
        counter = 1
        for handle, change in the_list:
            person = self.dbstate.db.get_person_from_handle(handle)
            self.append_text(" %d. " % (counter, ))
            self.link(person.get_primary_name().get_name(), 'Person',
                      person.handle)
            self.append_text(" (%s %s)" % (_('changed on'),
                                           format_time(person.change)))
            if counter < 10:
                self.append_text("\n")
            counter += 1

    def db_changed(self):
        """Connect the signals that trigger an update."""
<<<<<<< HEAD
        self.connect(self.dbstate.db, 'person-add', self.update)
        self.connect(self.dbstate.db, 'person-delete', self.update)
        self.connect(self.dbstate.db, 'person-update', self.update)
        self.connect(self.dbstate.db, 'family-add', self.update)
        self.connect(self.dbstate.db, 'family-delete', self.update)
        self.connect(self.dbstate.db, 'family-update', self.update)
=======
        self.connect(self.dbstate.db, 'person-update', self.update)
        self.connect(self.dbstate.db, 'person-add', self.update)
        self.connect(self.dbstate.db, 'person-delete', self.update)
        self.connect(self.dbstate.db, 'person-rebuild', self.update)
        self.connect(self.dbstate.db, 'family-rebuild', self.update)
        self.connect(self.dbstate.db, 'family-add', self.update)
        self.connect(self.dbstate.db, 'family-delete', self.update)
        self.connect(self.dbstate.db, 'family-update', self.update)


class KeyWrapper:
    """ used to create an way for bisect to operate on an element of a tuple
        in the list."""
    def __init__(self, iterable, key):
        self.iter = iterable
        self.key = key

    def __getitem__(self, i):
        return self.key(self.iter[i])

    def __len__(self):
        return len(self.iter)
>>>>>>> c115e288
<|MERGE_RESOLUTION|>--- conflicted
+++ resolved
@@ -87,14 +87,6 @@
 
     def db_changed(self):
         """Connect the signals that trigger an update."""
-<<<<<<< HEAD
-        self.connect(self.dbstate.db, 'person-add', self.update)
-        self.connect(self.dbstate.db, 'person-delete', self.update)
-        self.connect(self.dbstate.db, 'person-update', self.update)
-        self.connect(self.dbstate.db, 'family-add', self.update)
-        self.connect(self.dbstate.db, 'family-delete', self.update)
-        self.connect(self.dbstate.db, 'family-update', self.update)
-=======
         self.connect(self.dbstate.db, 'person-update', self.update)
         self.connect(self.dbstate.db, 'person-add', self.update)
         self.connect(self.dbstate.db, 'person-delete', self.update)
@@ -116,5 +108,4 @@
         return self.key(self.iter[i])
 
     def __len__(self):
-        return len(self.iter)
->>>>>>> c115e288
+        return len(self.iter)