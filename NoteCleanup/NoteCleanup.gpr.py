#
# Gramps - a GTK+/GNOME based genealogy program
#
# Copyright (C) 2016      Paul Culley
#
# This program is free software; you can redistribute it and/or modify
# it under the terms of the GNU General Public License as published by
# the Free Software Foundation; either version 2 of the License, or
# (at your option) any later version.
#
# This program is distributed in the hope that it will be useful,
# but WITHOUT ANY WARRANTY; without even the implied warranty of
# MERCHANTABILITY or FITNESS FOR A PARTICULAR PURPOSE.  See the
# GNU General Public License for more details.
#
# You should have received a copy of the GNU General Public License
# along with this program; if not, write to the Free Software
# Foundation, Inc., 59 Temple Place, Suite 330, Boston, MA  02111-1307  USA
#
# $Id$

#------------------------------------------------------------------------
#
# Note Cleanup tool
#
#------------------------------------------------------------------------

register(TOOL,
id = 'notecleanup',
name = _("Note Cleanup"),
description = _("Clean up Notes that contain HTML markup"),
<<<<<<< HEAD
version = '1.0.3',
=======
version = '1.0.5',
>>>>>>> c115e288
gramps_target_version = '5.1',
status = STABLE,
fname = 'NoteCleanup.py',
authors = ["Paul Culley"],
authors_email = ["paulr2787@gmail.com"],
category = TOOL_UTILS,
toolclass = 'NoteCleanup',
optionclass = 'NoteCleanupOptions',
tool_modes = [TOOL_MODE_GUI]
  )<|MERGE_RESOLUTION|>--- conflicted
+++ resolved
@@ -29,11 +29,7 @@
 id = 'notecleanup',
 name = _("Note Cleanup"),
 description = _("Clean up Notes that contain HTML markup"),
-<<<<<<< HEAD
-version = '1.0.3',
-=======
 version = '1.0.5',
->>>>>>> c115e288
 gramps_target_version = '5.1',
 status = STABLE,
 fname = 'NoteCleanup.py',
