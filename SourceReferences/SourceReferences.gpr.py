--- conflicted
+++ resolved
@@ -30,13 +30,8 @@
          id="Source References",
          name=_("Source References"),
          description = _("Gramplet showing the references for a source"),
-<<<<<<< HEAD
-         version = '1.0.10',
+         version = '1.0.11',
          gramps_target_version="5.1",
-=======
-         version = '1.0.11',
-         gramps_target_version="5.0",
->>>>>>> 589c85e1
          include_in_listing = False,
          status = UNSTABLE,
          fname="SourceReferences.py",
