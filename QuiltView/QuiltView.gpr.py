#
# Gramps - a GTK+/GNOME based genealogy program
#
# Copyright (C) 2012 Nick Hall
#
# This program is free software; you can redistribute it and/or modify
# it under the terms of the GNU General Public License as published by
# the Free Software Foundation; either version 2 of the License, or
# (at your option) any later version.
#
# This program is distributed in the hope that it will be useful,
# but WITHOUT ANY WARRANTY; without even the implied warranty of
# MERCHANTABILITY or FITNESS FOR A PARTICULAR PURPOSE.  See the
# GNU General Public License for more details.
#
# You should have received a copy of the GNU General Public License
# along with this program; if not, write to the Free Software
# Foundation, Inc., 51 Franklin Street, Fifth Floor, Boston, MA 02110-1301 USA.
#
if locals().get('uistate'):  # don't start GUI if in CLI mode, just ignore
    from gi.repository import Gtk, GdkPixbuf
    import os
    from gramps.gen.const import USER_PLUGINS
    fname = os.path.join(USER_PLUGINS, 'QuiltView',
                        'gramps-quilt.svg')
    factory = Gtk.IconFactory()
    pixbuf = GdkPixbuf.Pixbuf.new_from_file(fname)
    iconset = Gtk.IconSet.new_from_pixbuf(pixbuf)
    factory.add('gramps-quilt', iconset)
    factory.add_default()

register(VIEW,
    id = 'QuiltView',
    name = _('Quilt Chart'),
    category = ('Ancestry', _('Charts')),
    description =  _('The view shows a quilt chart visualisation of a family tree'),
<<<<<<< HEAD
    version = '1.0.8',
    gramps_target_version = '5.1',
=======
    version = '1.0.9',
    gramps_target_version = '5.0',
>>>>>>> 589c85e1
    status = STABLE,
    fname = 'QuiltView.py',
    authors = ['Nick Hall', 'Serge Noiraud'],
    authors_email = ['nick__hall@hotmail.com', 'serge.noiraud@free.fr'],
    viewclass = 'QuiltView',
    stock_icon = 'gramps-quilt',
)<|MERGE_RESOLUTION|>--- conflicted
+++ resolved
@@ -34,13 +34,8 @@
     name = _('Quilt Chart'),
     category = ('Ancestry', _('Charts')),
     description =  _('The view shows a quilt chart visualisation of a family tree'),
-<<<<<<< HEAD
-    version = '1.0.8',
+    version = '1.0.9',
     gramps_target_version = '5.1',
-=======
-    version = '1.0.9',
-    gramps_target_version = '5.0',
->>>>>>> 589c85e1
     status = STABLE,
     fname = 'QuiltView.py',
     authors = ['Nick Hall', 'Serge Noiraud'],
