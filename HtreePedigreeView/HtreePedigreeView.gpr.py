# encoding:utf-8
#
# Gramps - a GTK+/GNOME based genealogy program
#
# Copyright (C) 2009 Benny Malengier
# Copyright (C) 2013 Pat Lefebre
#
# This program is free software; you can redistribute it and/or modify
# it under the terms of the GNU General Public License as published by
# the Free Software Foundation; either version 2 of the License, or
# (at your option) any later version.
#
# This program is distributed in the hope that it will be useful,
# but WITHOUT ANY WARRANTY; without even the implied warranty of
# MERCHANTABILITY or FITNESS FOR A PARTICULAR PURPOSE.  See the
# GNU General Public License for more details.
#
# You should have received a copy of the GNU General Public License
# along with this program; if not, write to the Free Software
# Foundation, Inc., 59 Temple Place, Suite 330, Boston, MA  02111-1307  USA
#
# Created by
#authors = ["Pat Lefebre"],
#authors_email = ["patbree49@zoho.com"],

#------------------------------------------------------------------------
#
# H-tree view for Gramps
#
#------------------------------------------------------------------------
if locals().get('uistate'):  # don't start GUI if in CLI mode, just ignore
    from gi.repository import Gtk, GdkPixbuf
    import os
    from gramps.gen.const import USER_PLUGINS
    fname = os.path.join(USER_PLUGINS, 'HtreePedigreeView',
                        'gramps-htree.svg')
    factory = Gtk.IconFactory()
    pixbuf = GdkPixbuf.Pixbuf.new_from_file(fname)
    iconset = Gtk.IconSet.new_from_pixbuf(pixbuf)
    factory.add('gramps-htree', iconset)
    factory.add_default()

register(VIEW,
<<<<<<< HEAD
id    = 'HtreePedigreeView',
name  = _("H-Tree Pedigree"),
category = ("Ancestry", _("Ancestry")),
description =  _("The view shows a space-efficient pedigree with ancestors of the selected person"),
version = '0.0.14',
gramps_target_version = "5.1",
status = STABLE,
fname = 'HtreePedigreeView.py',
authors = ["Pat Lefebre"],
authors_email = [""],
viewclass = 'HtreePedigreeView',
  )
=======
    id    = 'HtreePedigreeView',
    name  = _("H-Tree Pedigree"),
    category = ("Ancestry", _("Charts")),
    description =  _("The view shows a space-efficient pedigree with "
                     "ancestors of the selected person"),
    version = '0.0.18',
    gramps_target_version = "5.1",
    status = STABLE,
    fname = 'HtreePedigreeView.py',
    authors = ["Pat Lefebre"],
    authors_email = [""],
    viewclass = 'HtreePedigreeView',
    stock_icon = 'gramps-htree',
)
>>>>>>> c115e288
<|MERGE_RESOLUTION|>--- conflicted
+++ resolved
@@ -41,20 +41,6 @@
     factory.add_default()
 
 register(VIEW,
-<<<<<<< HEAD
-id    = 'HtreePedigreeView',
-name  = _("H-Tree Pedigree"),
-category = ("Ancestry", _("Ancestry")),
-description =  _("The view shows a space-efficient pedigree with ancestors of the selected person"),
-version = '0.0.14',
-gramps_target_version = "5.1",
-status = STABLE,
-fname = 'HtreePedigreeView.py',
-authors = ["Pat Lefebre"],
-authors_email = [""],
-viewclass = 'HtreePedigreeView',
-  )
-=======
     id    = 'HtreePedigreeView',
     name  = _("H-Tree Pedigree"),
     category = ("Ancestry", _("Charts")),
@@ -68,5 +54,4 @@
     authors_email = [""],
     viewclass = 'HtreePedigreeView',
     stock_icon = 'gramps-htree',
-)
->>>>>>> c115e288
+)