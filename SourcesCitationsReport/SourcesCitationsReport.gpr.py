#------------------------------------------------------------------------
#
# SourcesCitations Report
#
#------------------------------------------------------------------------

<<<<<<< HEAD
plg = newplugin()
plg.id    = 'SourcesCitationsReport'
plg.name  = _("Sources and Citations Report")
plg.description =  _("Provides a source and Citations with notes")
plg.version = '1.0.1'
plg.gramps_target_version = "5.1"
plg.status = UNSTABLE
plg.fname = 'SourcesCitationsReport.py'
plg.ptype = REPORT
plg.authors = ["Uli22"]
plg.authors_email = ["hansulrich.frink@gmail.com"]
plg.category = CATEGORY_TEXT
plg.reportclass = 'SourcesCitationsReport'
plg.optionclass = 'SourcesCitationsOptions'
plg.report_modes = [REPORT_MODE_GUI, REPORT_MODE_BKI, REPORT_MODE_CLI]
plg.require_active = False
=======
register(REPORT,
    id    = 'SourcesCitationsReport',
    name  = _("Sources and Citations Report"),
    description =  _("Provides a source and Citations with notes"),
    version = '1.0.2',
    gramps_target_version = "5.1",
    status = STABLE,
    fname = 'SourcesCitationsReport.py',
    authors = ["Uli22"],
    authors_email = ["hansulrich.frink@gmail.com"],
    category = CATEGORY_TEXT,
    reportclass = 'SourcesCitationsReport',
    optionclass = 'SourcesCitationsOptions',
    report_modes = [REPORT_MODE_GUI, REPORT_MODE_BKI, REPORT_MODE_CLI],
    require_active = False
    )
>>>>>>> c115e288
<|MERGE_RESOLUTION|>--- conflicted
+++ resolved
@@ -4,24 +4,6 @@
 #
 #------------------------------------------------------------------------
 
-<<<<<<< HEAD
-plg = newplugin()
-plg.id    = 'SourcesCitationsReport'
-plg.name  = _("Sources and Citations Report")
-plg.description =  _("Provides a source and Citations with notes")
-plg.version = '1.0.1'
-plg.gramps_target_version = "5.1"
-plg.status = UNSTABLE
-plg.fname = 'SourcesCitationsReport.py'
-plg.ptype = REPORT
-plg.authors = ["Uli22"]
-plg.authors_email = ["hansulrich.frink@gmail.com"]
-plg.category = CATEGORY_TEXT
-plg.reportclass = 'SourcesCitationsReport'
-plg.optionclass = 'SourcesCitationsOptions'
-plg.report_modes = [REPORT_MODE_GUI, REPORT_MODE_BKI, REPORT_MODE_CLI]
-plg.require_active = False
-=======
 register(REPORT,
     id    = 'SourcesCitationsReport',
     name  = _("Sources and Citations Report"),
@@ -37,5 +19,4 @@
     optionclass = 'SourcesCitationsOptions',
     report_modes = [REPORT_MODE_GUI, REPORT_MODE_BKI, REPORT_MODE_CLI],
     require_active = False
-    )
->>>>>>> c115e288
+    )