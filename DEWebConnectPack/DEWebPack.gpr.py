--- conflicted
+++ resolved
@@ -10,13 +10,8 @@
          name=_("DE Web Connect Pack"),
          description = _("Collection of Web sites for the DE (requires libwebconnect)"),
          status = STABLE,
-<<<<<<< HEAD
-         version = '0.0.20',
+         version = '0.0.22',
          gramps_target_version = "5.1",
-=======
-         version = '0.0.22',
-         gramps_target_version = "5.0",
->>>>>>> 589c85e1
          fname="DEWebPack.py",
          load_on_reg = True,
          depends_on = ["libwebconnect"]
