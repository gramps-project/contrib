--- conflicted
+++ resolved
@@ -21,11 +21,7 @@
          name=_("Date Calculator"),
          description=_("Useful for date math calculations"),
          status=STABLE,
-<<<<<<< HEAD
-         version = '0.0.4',
-=======
          version = '0.0.5',
->>>>>>> 589c85e1
          fname="DateCalculator.py",
          authors=['Doug Blank'],
          authors_email=["doug.blank@gmail.com"],
