--- conflicted
+++ resolved
@@ -30,11 +30,7 @@
         id    = 'PersonEverythingReport',
         name  = _("PersonEverything Report"),
         description =  _("Produces a report containing everything about the active person"),
-<<<<<<< HEAD
-        version = '1.0.6',
-=======
         version = '1.0.7',
->>>>>>> c115e288
         gramps_target_version = "5.1",
         status = STABLE, # not yet tested with python 3
         fname = 'PersonEverything.py',
