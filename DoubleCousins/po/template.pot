--- conflicted
+++ resolved
@@ -33,12 +33,8 @@
 msgid "Double Cousins Report"
 msgstr ""
 
-<<<<<<< HEAD
-#: DoubleCousins/double_cousins.py:119
-=======
 #: DoubleCousins/double_cousins.py:120
 #, no-python-format
->>>>>>> 265a57d0
 msgid ""
 "Double (first) cousins occur when two siblings of family A marry two "
 "siblings of family B. Their children are double cousins to each other and "
