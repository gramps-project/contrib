#
# Gramps - a GTK+/GNOME based genealogy program
#
# Copyright (C) 2012
#
# This program is free software; you can redistribute it and/or modify
# it under the terms of the GNU General Public License as published by
# the Free Software Foundation; either version 2 of the License, or
# (at your option) any later version.
#
# This program is distributed in the hope that it will be useful,
# but WITHOUT ANY WARRANTY; without even the implied warranty of
# MERCHANTABILITY or FITNESS FOR A PARTICULAR PURPOSE.  See the
# GNU General Public License for more details.
#
# You should have received a copy of the GNU General Public License
# along with this program; if not, write to the Free Software
# Foundation, Inc., 51 Franklin Street, Fifth Floor, Boston, MA 02110-1301 USA.
#

register(TOOL,
         id    = 'BirthIndex',
         name  = _("BirthIndex"),
         description =  _(""),
<<<<<<< HEAD
         version = '0.0.26',
         gramps_target_version = "5.1",
=======
         version = '0.0.27',
         gramps_target_version = "5.0",
>>>>>>> 589c85e1
         include_in_listing = False,
         status = UNSTABLE, # not yet tested with python 3, toplevel + signals + managedwindow
         fname = 'birth.py',
         category = TOOL_UTILS,
         toolclass = 'BirthIndex',
         optionclass = 'BirthIndexOptions',
         tool_modes = [TOOL_MODE_GUI]
         )

register(TOOL,
         id    = 'MarriageIndex',
         name  = _("MarriageIndex"),
         description =  _(""),
<<<<<<< HEAD
         version = '0.0.24',
         gramps_target_version = "5.1",
=======
         version = '0.0.25',
         gramps_target_version = "5.0",
>>>>>>> 589c85e1
         include_in_listing = False,
         status = STABLE, # not yet tested with python 3,
         fname = 'marriage.py',
         category = TOOL_UTILS,
         toolclass = 'MarriageIndex',
         optionclass = 'MarriageIndexOptions',
         tool_modes = [TOOL_MODE_GUI]
         )

register(TOOL,
         id    = 'DeathIndex',
         name  = _("DeathIndex"),
         description =  _(""),
<<<<<<< HEAD
         version = '0.0.24',
         gramps_target_version = "5.1",
=======
         version = '0.0.25',
         gramps_target_version = "5.0",
>>>>>>> 589c85e1
         include_in_listing = False,
         status = UNSTABLE, # not yet tested with python 3, toplevel + signals + managedwindow
         fname = 'death.py',
         category = TOOL_UTILS,
         toolclass = 'DeathIndex',
         optionclass = 'DeathIndexOptions',
         tool_modes = [TOOL_MODE_GUI]
         )

register(TOOL,
         id    = 'CensusIndex',
         name  = _("CensusIndex"),
         description =  _(""),
<<<<<<< HEAD
         version = '0.0.24',
         gramps_target_version = "5.1",
=======
         version = '0.0.25',
         gramps_target_version = "5.0",
>>>>>>> 589c85e1
         include_in_listing = False,
         status = UNSTABLE, # not yet tested with python 3, toplevel + signals + managedwindow
         fname = 'census.py',
         category = TOOL_UTILS,
         toolclass = 'CensusIndex',
         optionclass = 'CensusIndexOptions',
         tool_modes = [TOOL_MODE_GUI]
         )

register(TOOL,
         id    = 'Witness',
         name  = _("Witness"),
         description =  _(""),
<<<<<<< HEAD
         version = '0.0.24',
         gramps_target_version = "5.1",
=======
         version = '0.0.25',
         gramps_target_version = "5.0",
>>>>>>> 589c85e1
         include_in_listing = False,
         status = UNSTABLE, # not yet tested with python 3, toplevel + signals + managedwindow
         fname = 'witness.py',
         category = TOOL_UTILS,
         toolclass = 'Witness',
         optionclass = 'WitnessOptions',
         tool_modes = [TOOL_MODE_GUI]
         )

register(TOOL,
         id    = 'Index',
         name  = _("SourceIndex"),
         description =  _(""),
<<<<<<< HEAD
         version = '0.0.28',
         gramps_target_version = "5.1",
=======
         version = '0.0.29',
         gramps_target_version = "5.0",
>>>>>>> 589c85e1
         include_in_listing = False,
         status = STABLE, # not yet tested with python 3, see feature 5552
         fname = 'index.py',
         category = TOOL_UTILS,
         toolclass = 'Index',
         optionclass = 'IndexOptions',
         tool_modes = [TOOL_MODE_GUI]
         )<|MERGE_RESOLUTION|>--- conflicted
+++ resolved
@@ -22,13 +22,8 @@
          id    = 'BirthIndex',
          name  = _("BirthIndex"),
          description =  _(""),
-<<<<<<< HEAD
-         version = '0.0.26',
+         version = '0.0.27',
          gramps_target_version = "5.1",
-=======
-         version = '0.0.27',
-         gramps_target_version = "5.0",
->>>>>>> 589c85e1
          include_in_listing = False,
          status = UNSTABLE, # not yet tested with python 3, toplevel + signals + managedwindow
          fname = 'birth.py',
@@ -42,13 +37,8 @@
          id    = 'MarriageIndex',
          name  = _("MarriageIndex"),
          description =  _(""),
-<<<<<<< HEAD
-         version = '0.0.24',
+         version = '0.0.25',
          gramps_target_version = "5.1",
-=======
-         version = '0.0.25',
-         gramps_target_version = "5.0",
->>>>>>> 589c85e1
          include_in_listing = False,
          status = STABLE, # not yet tested with python 3,
          fname = 'marriage.py',
@@ -62,13 +52,8 @@
          id    = 'DeathIndex',
          name  = _("DeathIndex"),
          description =  _(""),
-<<<<<<< HEAD
-         version = '0.0.24',
+         version = '0.0.25',
          gramps_target_version = "5.1",
-=======
-         version = '0.0.25',
-         gramps_target_version = "5.0",
->>>>>>> 589c85e1
          include_in_listing = False,
          status = UNSTABLE, # not yet tested with python 3, toplevel + signals + managedwindow
          fname = 'death.py',
@@ -82,13 +67,8 @@
          id    = 'CensusIndex',
          name  = _("CensusIndex"),
          description =  _(""),
-<<<<<<< HEAD
-         version = '0.0.24',
+         version = '0.0.25',
          gramps_target_version = "5.1",
-=======
-         version = '0.0.25',
-         gramps_target_version = "5.0",
->>>>>>> 589c85e1
          include_in_listing = False,
          status = UNSTABLE, # not yet tested with python 3, toplevel + signals + managedwindow
          fname = 'census.py',
@@ -102,13 +82,8 @@
          id    = 'Witness',
          name  = _("Witness"),
          description =  _(""),
-<<<<<<< HEAD
-         version = '0.0.24',
+         version = '0.0.25',
          gramps_target_version = "5.1",
-=======
-         version = '0.0.25',
-         gramps_target_version = "5.0",
->>>>>>> 589c85e1
          include_in_listing = False,
          status = UNSTABLE, # not yet tested with python 3, toplevel + signals + managedwindow
          fname = 'witness.py',
@@ -122,13 +97,8 @@
          id    = 'Index',
          name  = _("SourceIndex"),
          description =  _(""),
-<<<<<<< HEAD
-         version = '0.0.28',
+         version = '0.0.29',
          gramps_target_version = "5.1",
-=======
-         version = '0.0.29',
-         gramps_target_version = "5.0",
->>>>>>> 589c85e1
          include_in_listing = False,
          status = STABLE, # not yet tested with python 3, see feature 5552
          fname = 'index.py',
