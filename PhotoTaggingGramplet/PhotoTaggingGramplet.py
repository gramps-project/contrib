--- conflicted
+++ resolved
@@ -348,10 +348,8 @@
         column2 = Gtk.TreeViewColumn(title=_('Preview'))
         column3 = Gtk.TreeViewColumn(title=_('Person'))
         column4 = Gtk.TreeViewColumn(title=_('Age'))
-<<<<<<< HEAD
         column5 = Gtk.TreeViewColumn(title=_('XMP Region Name'))
-=======
->>>>>>> 3cba4ae5
+
         self.treeview.append_column(column1)
         self.treeview.append_column(column2)
         self.treeview.append_column(column3)
@@ -549,11 +547,8 @@
         self.selection_widget.load_image(image_path)
         if self.selection_widget.loaded:
             self.retrieve_backrefs()
-<<<<<<< HEAD
             self.get_xmp_regions(image_path)
             self.regions = self.regions + self.xmp_regions
-=======
->>>>>>> 3cba4ae5
             self.selection_widget.set_regions(self.regions)
 
     def retrieve_backrefs(self):
