#
# Gramps - a GTK+/GNOME based genealogy program
#
# Copyright (C) 2015      Nick Hall
#
# This program is free software; you can redistribute it and/or modify
# it under the terms of the GNU General Public License as published by
# the Free Software Foundation; either version 2 of the License, or
# (at your option) any later version.
#
# This program is distributed in the hope that it will be useful,
# but WITHOUT ANY WARRANTY; without even the implied warranty of
# MERCHANTABILITY or FITNESS FOR A PARTICULAR PURPOSE.  See the
# GNU General Public License for more details.
#
# You should have received a copy of the GNU General Public License
# along with this program; if not, write to the Free Software
# Foundation, Inc., 51 Franklin Street, Fifth Floor, Boston, MA 02110-1301 USA.
#
#

#------------------------------------------------------------------------
#
# GetGOV Gramplet
#
#------------------------------------------------------------------------

register(GRAMPLET,
         id = "GetGOV Gramplet",
         name = _("GetGOV"),
         description = _("Gramplet to get places from the GOV database"),
         status = STABLE,
<<<<<<< HEAD
         version = '1.0.7',
         gramps_target_version = '5.1',
=======
         version = '1.0.8',
         gramps_target_version = '5.0',
>>>>>>> 589c85e1
         fname = "getgov.py",
         gramplet = 'GetGOV',
         height = 375,
         detached_width = 510,
         detached_height = 480,
         expand = True,
         gramplet_title = _("GetGOV"),
         help_url="GetGOV Gramplet",
         include_in_listing = True,
        )<|MERGE_RESOLUTION|>--- conflicted
+++ resolved
@@ -30,13 +30,8 @@
          name = _("GetGOV"),
          description = _("Gramplet to get places from the GOV database"),
          status = STABLE,
-<<<<<<< HEAD
-         version = '1.0.7',
+         version = '1.0.8',
          gramps_target_version = '5.1',
-=======
-         version = '1.0.8',
-         gramps_target_version = '5.0',
->>>>>>> 589c85e1
          fname = "getgov.py",
          gramplet = 'GetGOV',
          height = 375,
