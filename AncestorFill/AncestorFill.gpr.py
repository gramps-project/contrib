#-------------------------------------------------------------------------
#
# register_report
#
#-------------------------------------------------------------------------
register(REPORT,
  id    = 'AncestorFill',
  name  = _("AncestorFill"),
  description =  _("Report on the filling of the tree"),
<<<<<<< HEAD
  version = '1.0.10',
  gramps_target_version = "5.1",
=======
  version = '1.0.11',
  gramps_target_version = "5.0",
>>>>>>> 589c85e1
  include_in_listing = True,
  status = STABLE,
  fname = 'AncestorFill.py',
  authors = ["Eric Doutreleau"],
  authors_email = ["eric@doutreleau.fr"],
  category = CATEGORY_TEXT,
  require_active = False,
  reportclass = 'AncestorFillReport',
  optionclass = 'AncestorFillOptions',
  report_modes = [REPORT_MODE_GUI, REPORT_MODE_CLI, REPORT_MODE_BKI],
)<|MERGE_RESOLUTION|>--- conflicted
+++ resolved
@@ -7,13 +7,8 @@
   id    = 'AncestorFill',
   name  = _("AncestorFill"),
   description =  _("Report on the filling of the tree"),
-<<<<<<< HEAD
-  version = '1.0.10',
+  version = '1.0.11',
   gramps_target_version = "5.1",
-=======
-  version = '1.0.11',
-  gramps_target_version = "5.0",
->>>>>>> 589c85e1
   include_in_listing = True,
   status = STABLE,
   fname = 'AncestorFill.py',
